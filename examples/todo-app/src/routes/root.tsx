--- conflicted
+++ resolved
@@ -1,9 +1,5 @@
-<<<<<<< HEAD
-import { Outlet, useSearchParams, useNavigate, NavLink } from "react-router-dom"
+import { Outlet } from "react-router-dom"
 import { ShapesProvider } from "../../../../react-hooks"
-=======
-import { Outlet } from "react-router-dom"
->>>>>>> 87a516bb
 
 export default function Root() {
   return (
