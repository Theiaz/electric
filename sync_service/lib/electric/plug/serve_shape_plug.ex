defmodule Electric.Plug.ServeShapePlug do
  require Logger
  alias Electric.Shapes
  alias Electric.Replication.LogOffset
  use Plug.Builder

  # Aliasing for pattern matching
  @before_all_offset LogOffset.before_all()

  defmodule Params do
    use Ecto.Schema
    import Ecto.Changeset
    alias Electric.Replication.LogOffset

    @primary_key false
    embedded_schema do
      field(:root_table, :string)
      field(:offset, :string)
      field(:shape_id, :string)
      field(:live, :boolean, default: false)
      field(:where, :string)
      field(:shape_definition, :string)
    end

    def validate(params, opts) do
      %__MODULE__{}
      |> cast(params, __schema__(:fields) -- [:shape_definition],
        message: fn _, _ -> "must be %{type}" end
      )
      |> validate_required([:root_table, :offset])
      |> cast_offset()
      |> validate_shape_id_with_offset()
      |> cast_root_table(opts)
      |> apply_action(:validate)
      |> case do
        {:ok, params} ->
          {:ok, Map.from_struct(params)}

        {:error, changeset} ->
          {:error,
           Ecto.Changeset.traverse_errors(changeset, fn {msg, opts} ->
             Regex.replace(~r"%{(\w+)}", msg, fn _, key ->
               opts |> Keyword.get(String.to_existing_atom(key), key) |> to_string()
             end)
           end)}
      end
    end

    def cast_offset(%Ecto.Changeset{valid?: false} = changeset), do: changeset

    def cast_offset(%Ecto.Changeset{} = changeset) do
      offset = fetch_change!(changeset, :offset)

      case LogOffset.from_string(offset) do
        {:ok, offset} ->
          put_change(changeset, :offset, offset)

        {:error, message} ->
          add_error(changeset, :offset, message)
      end
    end

    def validate_shape_id_with_offset(%Ecto.Changeset{valid?: false} = changeset), do: changeset

    def validate_shape_id_with_offset(%Ecto.Changeset{} = changeset) do
      offset = fetch_change!(changeset, :offset)

      if offset == LogOffset.before_all() do
        changeset
      else
        validate_required(changeset, [:shape_id], message: "can't be blank when offset != -1")
      end
    end

    def cast_root_table(%Ecto.Changeset{} = changeset, opts) do
      table = fetch_change!(changeset, :root_table)
      where = fetch_field!(changeset, :where)

      case Shapes.Shape.new(table, opts ++ [where: where]) do
        {:ok, result} ->
          put_change(changeset, :shape_definition, result)

        {:error, reasons} ->
          Enum.reduce(List.wrap(reasons), changeset, fn
            {message, keys}, changeset ->
              add_error(changeset, :root_table, message, keys)

            message, changeset when is_binary(message) ->
              add_error(changeset, :root_table, message)
          end)
      end
    end
  end

  plug :fetch_query_params
  plug :cors
  plug :put_resp_content_type, "application/json"
  plug :validate_query_params
  plug :load_shape_info
<<<<<<< HEAD
  # plug :validate_shape_offset
=======

  # We're starting listening as soon as possible to not miss stuff that was added since we've asked for last offset
  plug :listen_for_new_changes
  plug :validate_shape_offset
>>>>>>> 87a516bb
  plug :generate_etag
  plug :validate_and_put_etag
  plug :put_resp_cache_headers
  plug :serve_log_or_snapshot

  defp validate_query_params(%Plug.Conn{} = conn, _) do
    Logger.info("Query String: #{conn.query_string}")

    all_params =
      Map.merge(conn.query_params, conn.path_params)
      |> Map.update("live", "false", &(&1 != "false"))

    case Params.validate(all_params, inspector: conn.assigns.config[:inspector]) do
      {:ok, params} ->
        %{conn | assigns: Map.merge(conn.assigns, params)}

      {:error, error_map} ->
        conn
        |> send_resp(400, Jason.encode_to_iodata!(error_map))
        |> halt()
    end
  end

  defp load_shape_info(%Plug.Conn{} = conn, _) do
    {shape_id, last_offset} =
      Shapes.get_or_create_shape_id(conn.assigns.shape_definition, conn.assigns.config)

    conn
    |> assign(:active_shape_id, shape_id)
    |> assign(:last_offset, last_offset)
    |> put_resp_header("x-electric-shape-id", shape_id)
    |> put_resp_header("x-electric-chunk-last-offset", "#{last_offset}")
  end

  # If the offset requested is -1, noop as we can always serve it
  def validate_shape_offset(%Plug.Conn{assigns: %{offset: @before_all_offset}} = conn, _) do
    # noop
    conn
  end

  # If the offset requested is not found, returns 409 along with a location redirect for clients to
  # re-request the shape from scratch with the new shape id which acts as a consistent cache buster
  # e.g. GET /shape/{root_table}?shape_id={new_shape_id}&offset=-1
  def validate_shape_offset(%Plug.Conn{assigns: %{offset: offset}} = conn, _) do
    shape_id = conn.assigns.shape_id
    active_shape_id = conn.assigns.active_shape_id

    if !Shapes.has_log_entry?(conn.assigns.config, shape_id, offset) do
      # TODO: discuss returning a 307 redirect rather than a 409, the client
      # will have to detect this and throw out old data
      conn
      |> put_resp_header(
        "location",
        "#{conn.request_path}?shape_id=#{active_shape_id}&offset=-1"
      )
      |> send_resp(
        409,
        Jason.encode_to_iodata!(%{
          message:
            "The shape associated with this shape_id and offset was not found. Resync to fetch the latest shape",
          shape_id: conn.assigns.active_shape_id,
          offset: -1
        })
      )
      |> halt()
    else
      conn
    end
  end

  defp generate_etag(%Plug.Conn{} = conn, _) do
    %{
      offset: offset,
      active_shape_id: active_shape_id,
      last_offset: last_offset
    } = conn.assigns

    conn
    |> assign(
      :etag,
      "#{active_shape_id}:#{offset}:#{last_offset}"
    )
  end

  defp validate_and_put_etag(%Plug.Conn{} = conn, _) do
    if_none_match =
      get_req_header(conn, "if-none-match")
      |> Enum.flat_map(&String.split(&1, ","))
      |> Enum.map(&String.trim/1)
      |> Enum.map(&String.trim(&1, ~S|"|))

    cond do
      conn.assigns.etag in if_none_match ->
        conn
        |> send_resp(304, "")
        |> halt()

      not conn.assigns.live ->
        put_resp_header(conn, "etag", conn.assigns.etag)

      true ->
        conn
    end
  end

  defp put_resp_cache_headers(%Plug.Conn{} = conn, _) do
    if conn.assigns.live do
      conn
      |> put_resp_header("cache-control", "no-store, no-cache, must-revalidate, max-age=0")
      |> put_resp_header("pragma", "no-cache")
      |> put_resp_header("expires", "0")
    else
      put_resp_header(
        conn,
        "cache-control",
        "max-age=#{conn.assigns.config[:max_age]}, stale-while-revalidate=#{conn.assigns.config[:stale_age]}"
      )
    end
  end

  def cors(conn, _opts) do
    conn
    |> Plug.Conn.put_resp_header("access-control-allow-origin", "*")
    |> Plug.Conn.put_resp_header("access-control-expose-headers", "*")
    |> Plug.Conn.put_resp_header("access-control-allow-methods", "GET, POST, OPTIONS")
  end

  @up_to_date [%{headers: %{control: "up-to-date"}}]

  # If offset is -1, we're serving a snapshot
  defp serve_log_or_snapshot(
         %Plug.Conn{
           assigns: %{
             offset: @before_all_offset,
             last_offset: last_offset,
             active_shape_id: shape_id
           }
         } = conn,
         _
       ) do
    case Shapes.get_snapshot(conn.assigns.config, shape_id) do
      {:ok, {offset, snapshot}} ->
        log =
          Shapes.get_log_stream(conn.assigns.config, shape_id, since: offset, up_to: last_offset)
          |> Enum.to_list()

        send_resp(conn, 200, Jason.encode_to_iodata!(snapshot ++ log ++ @up_to_date))

      {:error, reason} ->
        Logger.warning("Could not serve a snapshot because of #{reason}")
        send_resp(conn, 500, "")
    end
  end

  # Otherwise, serve log since that offset
  defp serve_log_or_snapshot(
         %Plug.Conn{
           assigns: %{offset: offset, last_offset: last_offset, active_shape_id: shape_id}
         } = conn,
         _
       ) do
    log =
      Shapes.get_log_stream(conn.assigns.config, shape_id, since: offset, up_to: last_offset)
      |> Enum.to_list()

    if log == [] and conn.assigns.live do
      hold_until_change(conn, shape_id)
    else
      send_resp(conn, 200, Jason.encode_to_iodata!(log ++ @up_to_date))
    end
  end

  defp listen_for_new_changes(%Plug.Conn{} = conn, _) when not conn.assigns.live, do: conn

  defp listen_for_new_changes(%Plug.Conn{assigns: assigns} = conn, _) do
    # Only start listening when we know there is a possibility that nothing is going to be returned
    if LogOffset.compare(assigns.offset, assigns.last_offset) != :lt do
      shape_id = assigns.shape_id

      ref = make_ref()
      registry = conn.assigns.config[:registry]
      Registry.register(registry, shape_id, ref)
      Logger.debug("Client #{inspect(self())} is registered for changes to #{shape_id}")

      assign(conn, :new_changes_ref, ref)
    else
      conn
    end
  end

  def hold_until_change(conn, shape_id) do
    long_poll_timeout = conn.assigns.config[:long_poll_timeout]
    Logger.debug("Client #{inspect(self())} is waiting for changes to #{shape_id}")
    ref = conn.assigns.new_changes_ref

    receive do
      {^ref, :new_changes, latest_log_offset} ->
        # Stream new log since currently "held" offset
        conn
        |> assign(:last_offset, latest_log_offset)
        # update last offset header
        |> put_resp_header("x-electric-chunk-last-offset", "#{latest_log_offset}")
        |> serve_log_or_snapshot([])

      {^ref, :shape_rotation} ->
        # We may want to notify the client better that the shape ID had changed, but just closing the response
        # and letting the client handle it on reconnection is good enough.
        send_resp(conn, 200, Jason.encode_to_iodata!(@up_to_date))
    after
      # If we timeout, return an empty body and 204 as there's no response body.
      long_poll_timeout -> send_resp(conn, 204, Jason.encode_to_iodata!(@up_to_date))
    end
  end
end<|MERGE_RESOLUTION|>--- conflicted
+++ resolved
@@ -97,14 +97,10 @@
   plug :put_resp_content_type, "application/json"
   plug :validate_query_params
   plug :load_shape_info
-<<<<<<< HEAD
-  # plug :validate_shape_offset
-=======
 
   # We're starting listening as soon as possible to not miss stuff that was added since we've asked for last offset
   plug :listen_for_new_changes
   plug :validate_shape_offset
->>>>>>> 87a516bb
   plug :generate_etag
   plug :validate_and_put_etag
   plug :put_resp_cache_headers
