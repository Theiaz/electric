--- conflicted
+++ resolved
@@ -8,13 +8,11 @@
 
 import { Database as ReactNativeSQLiteStorageDatabase } from './react-native-sqlite-storage/database'
 
-<<<<<<< HEAD
 import { Database as SQLXDatabase } from './sqlx/database'
 
 import { Database as PostgresDatabase } from './postgres/database'
-=======
+
 import { Database as CapacitorSQLiteDatabase } from './capacitor-sqlite/database'
->>>>>>> 6f918714
 
 export type AnyDatabase =
   | BetterSQLite3Database
@@ -22,9 +20,6 @@
   | ExpoSQLiteDatabase
   | ReactNativeSQLiteStorageDatabase
   | WASQLiteDatabase
-<<<<<<< HEAD
   | SQLXDatabase
   | PostgresDatabase
-=======
-  | CapacitorSQLiteDatabase
->>>>>>> 6f918714
+  | CapacitorSQLiteDatabase